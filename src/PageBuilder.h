--- conflicted
+++ resolved
@@ -1,30 +1,18 @@
 /**
-<<<<<<< HEAD
  * Declaration of PageBuilder class and accompanying PageElement, PageArgument class.
  * @file PageBuilder.h
  * @author hieromon@gmail.com
  * @version  1.5.0
- * @date 2020-12-31
+ * @date 2021-05-25
  * @copyright  MIT license.
-=======
- *  Declaration of PageBuilder class and accompanying PageElement, PageArgument class.
- *  @file PageBuilder.h
- *  @author hieromon@gmail.com
- *  @version  1.4.3
- *  @date 2021-05-20
- *  @copyright  MIT license.
->>>>>>> a2a0e887
  */
 
 #ifndef _PAGEBUILDER_H_
 #define _PAGEBUILDER_H_
 
-<<<<<<< HEAD
 #include <Arduino.h>
-=======
 #include <tuple>
 #include <type_traits>
->>>>>>> a2a0e887
 #include <functional>
 #include <forward_list>
 #include <stack>
@@ -233,7 +221,6 @@
 typedef std::function<bool(HTTPMethod, String)> PrepareFuncT;
 
 /**
-<<<<<<< HEAD
  * The PageBuilder class treats multiple PageElements constituting an
  * HTML page as a reference container of std::reference_wrapper.
  * PageElementVT is an alias for the std::vector array that contains
@@ -242,10 +229,6 @@
 using PageElementVT = std::vector<std::reference_wrapper<PageElement>>;
 
 /**
- * HTML assembly aid.
- * It inherits from RequestHandler and meets the requirements of the
- * response handler for url access for the WebServer class.
-=======
  *  Provides a namespace that is local to PageBuilder's internal scope.
  *  It has type qualifiers used by PageBuilder.*/
 namespace PageBuilderUtil {
@@ -275,12 +258,9 @@
 };
 
 /**
- *  PageBuilder class is to make easy to assemble and output html stream 
- *  of web page. The page builder class includes the uri of the page, 
- *  the PageElement indicating the HTML model constituting the page, and 
- *  the on handler called from the ESP8266WebServer class.
- *  This class inherits the RequestHandler class of the ESP8266WebServer class.
->>>>>>> a2a0e887
+ * HTML assembly aid.
+ * It inherits from RequestHandler and meets the requirements of the
+ * response handler for url access for the WebServer class.
  */
 class PageBuilder : public RequestHandler {
  public:
@@ -298,7 +278,6 @@
   // The type of user-owned function for uploading.
   typedef std::function<void(const String&, const HTTPUpload&)> UploadFuncT;
 
-<<<<<<< HEAD
   PageBuilder();
   explicit PageBuilder(PageElementVT elements, HTTPMethod method = HTTP_ANY, bool noCache = true, bool cancel = false, TransferEncoding_t chunked = Auto);
   PageBuilder(const char* uri, PageElementVT elements, HTTPMethod method = HTTP_ANY, bool noCache = true, bool cancel = false, TransferEncoding_t chunked = Auto);
@@ -309,42 +288,19 @@
   size_t  build(String& content);
   size_t  build(String& content, PageArgument& args);
   void  cancel(const bool cancelation = true) { _cancel = cancelation; }
-  virtual bool  canHandle(HTTPMethod requestMethod, String requestUri) override;
-  virtual bool  canUpload(String uri) override;
+  virtual bool  canHandle(HTTPMethod requestMethod, PageBuilderUtil::URI_TYPE_SIGNATURE requestUri) override;
+  virtual bool  canUpload(PageBuilderUtil::URI_TYPE_SIGNATURE uri) override;
   void  clearElements(void);
   void  exitCanHandle(PrepareFuncT prepareFunc) { _canHandle = prepareFunc; }
-  bool  handle(WebServer& server, HTTPMethod requestMethod, String requestUri) override;
+  bool  handle(WebServer& server, HTTPMethod requestMethod, PageBuilderUtil::URI_TYPE_SIGNATURE requestUri) override;
   void  insert(WebServer& server) { server.addHandler(this); }
   virtual void  onUpload(UploadFuncT uploadFunc) { _upload = uploadFunc; }
   void  reserve(const size_t reserveSize) { _reserveSize = reserveSize; }
   void  setNoCache(const bool noCache) { _noCache = noCache; }
   void  setUri(const char* uri) { _uri = String(uri); }
   void  transferEncoding(const TransferEncoding_t encoding) { _enc = encoding; }
-  virtual void  upload(WebServer& server, String requestUri, HTTPUpload& upload) override;
+  virtual void  upload(WebServer& server, PageBuilderUtil::URI_TYPE_SIGNATURE requestUri, HTTPUpload& upload) override;
   const char* uri(void) const { return _uri.c_str(); }
-=======
-  virtual bool canHandle(HTTPMethod requestMethod, PageBuilderUtil::URI_TYPE_SIGNATURE requestUri) override;
-  virtual bool canUpload(PageBuilderUtil::URI_TYPE_SIGNATURE uri) override;
-  bool handle(WebServerClass& server, HTTPMethod requestMethod, PageBuilderUtil::URI_TYPE_SIGNATURE requestUri) override;
-  virtual void upload(WebServerClass& server, PageBuilderUtil::URI_TYPE_SIGNATURE requestUri, HTTPUpload& upload) override;
-
-  void setUri(const char* uri) { _uri = String(uri); }
-  const char* uri() { return _uri.c_str(); }
-  void insert(WebServerClass& server) { server.addHandler(this); }
-  void addElement(PageElement& element) { _element.push_back(element); }
-  void clearElement();
-  static void sendNocacheHeader(WebServerClass& server);
-  String build(void);
-  String build(PageArgument& args);
-  void atNotFound(WebServerClass& server);
-  void exit404(void);
-  void exitCanHandle(PrepareFuncT prepareFunc) { _canHandle = prepareFunc; }
-  virtual void onUpload(UploadFuncT uploadFunc) { _upload = uploadFunc; }
-  void cancel() { _cancel = true; }
-  void chunked(const TransferEncoding_t devid) { _sendEnc = devid; }
-  void reserve(size_t size) { _rSize = size; }
-  void authentication(const char* username, const char* password, HTTPAuthMethod mode = BASIC_AUTH, const char* realm = NULL, const String& authFail = String(""));
->>>>>>> a2a0e887
 
  protected:
   String        _uri;                 /**< Requested URI */
