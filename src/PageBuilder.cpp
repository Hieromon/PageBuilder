--- conflicted
+++ resolved
@@ -3,13 +3,8 @@
  *  PageElement.
  *  @file   PageBuilder.cpp
  *  @author hieromon@gmail.com
-<<<<<<< HEAD
  *  @version    1.5.0
- *  @date   2021-05-10
-=======
- *  @version    1.4.3
- *  @date   2021-05-20
->>>>>>> a2a0e887
+ *  @date   2021-05-25
  *  @copyright  MIT license.
  */
 
@@ -96,24 +91,10 @@
  * @param   i Index of registered arguments array
  * @return  Reference of a _RequestArgumentST
  */
-<<<<<<< HEAD
 const PageArgument::_RequestArgumentST& PageArgument::_item(int i) const {
   _RequestArgumentLT::const_iterator it = _arguments.cbegin();
   std::advance(it, i);
   return *it;
-=======
-bool PageBuilder::canHandle(HTTPMethod requestMethod, PageBuilderUtil::URI_TYPE_SIGNATURE requestUri) {
-    if (_canHandle) {
-        return _canHandle(requestMethod, requestUri);
-    }
-    else {
-        if (_method != HTTP_ANY && _method != requestMethod)
-            return false;
-        else if (requestUri != _uri)
-            return false;
-        return true;
-    }
->>>>>>> a2a0e887
 }
 
 /**
@@ -121,17 +102,9 @@
  * It is an interface for tokens placed in the heap.
  * @param   token   const char*
  */
-<<<<<<< HEAD
 void PageElement::addToken(const char* token, HandleFuncT handler) {
   TokenSource source(token, handler);
   _sources.push_back(source);
-=======
-bool PageBuilder::canUpload(PageBuilderUtil::URI_TYPE_SIGNATURE uri) {
-    PB_DBG("%s upload request\n", uri.c_str());
-    if (!_upload || !canHandle(HTTP_POST, uri))
-        return false;
-    return true;
->>>>>>> a2a0e887
 }
 
 /**
@@ -139,16 +112,9 @@
  * It is an interface for tokens placed in the .irom.text segment.
  * @param   token   const __FlashStringHelper*
  */
-<<<<<<< HEAD
 void PageElement::addToken(const __FlashStringHelper* token, HandleFuncT handler) {
   TokenSource source(token, handler);
   _sources.push_back(source);
-=======
-void PageBuilder::upload(WebServerClass& server, PageBuilderUtil::URI_TYPE_SIGNATURE requestUri, HTTPUpload& upload) {
-    (void)server;
-    if (canUpload(requestUri))
-        _upload(requestUri, upload);
->>>>>>> a2a0e887
 }
 
 /**
@@ -279,7 +245,6 @@
  * Extract a token
  * @return  String of the token
  */
-<<<<<<< HEAD
 String PageElement::_extractToken(void) {
   String  token;
 
@@ -293,20 +258,6 @@
         token += c;
         token += sub_c;
       }
-=======
-bool PageBuilder::handle(WebServerClass& server, HTTPMethod requestMethod, PageBuilderUtil::URI_TYPE_SIGNATURE requestUri) {
-    // Screening the available request
-    if (!canHandle(requestMethod, requestUri))
-        return false;
-
-    if (_username) {
-        // Should be able to authenticate with the specified username.
-        if (!server.authenticate(_username.get(), _password.get())) {
-            PB_DBG("failed to authenticate\n");
-            server.requestAuthentication(_auth, _realm.get(), _fails);
-            return true;
-        }
->>>>>>> a2a0e887
     }
     else
       token += c;
@@ -539,7 +490,7 @@
  * @return  true  the PageBuilder can handle this request.
  * @return  false 
  */
-bool PageBuilder::canHandle(HTTPMethod requestMethod, String requestUri) {
+bool PageBuilder::canHandle(HTTPMethod requestMethod, PageBuilderUtil::URI_TYPE_SIGNATURE requestUri) {
   if (_canHandle)
     return _canHandle(requestMethod, requestUri);
   else {
@@ -557,7 +508,7 @@
  * @return  true  The uploader will activate.
  * @return  false The uploader does not correspond to the requested URI.
  */
-bool PageBuilder::canUpload(String uri) {
+bool PageBuilder::canUpload(PageBuilderUtil::URI_TYPE_SIGNATURE uri) {
   PB_DBG("%s upload request\n", uri.c_str());
   if (!_upload || !canHandle(HTTP_POST, uri))
     return false;
@@ -594,7 +545,7 @@
  * @return true   sent successfull
  * @return false  failed
  */
-bool PageBuilder::handle(WebServer& server, HTTPMethod requestMethod, String requestUri) {
+bool PageBuilder::handle(WebServer& server, HTTPMethod requestMethod, PageBuilderUtil::URI_TYPE_SIGNATURE requestUri) {
 #ifdef PB_DEBUG
   const char* _httpMethod;
   if (requestMethod == HTTP_ANY)
@@ -766,7 +717,7 @@
  * @param   requestUri  Uploading URI
  * @param   upload      The uploader
  */
-void PageBuilder::upload(WebServer& server, String requestUri, HTTPUpload& upload) {
+void PageBuilder::upload(WebServer& server, PageBuilderUtil::URI_TYPE_SIGNATURE requestUri, HTTPUpload& upload) {
   (void)(server);
   if (canUpload(requestUri))
     _upload(requestUri, upload);
